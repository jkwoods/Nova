--- conflicted
+++ resolved
@@ -142,11 +142,7 @@
   let num_steps = 10;
   for num_iters_per_step in [1024, 2048, 4096, 8192, 16384, 32768, 65536] {
     // number of iterations of MinRoot per Nova's recursive step
-<<<<<<< HEAD
-    let mut circuit_primary = MinRootCircuit {
-=======
     let circuit = MinRootCircuit {
->>>>>>> ad4d77ac
       seq: vec![
         MinRootIteration {
           x_i: <E1 as Engine>::Scalar::zero(),
@@ -158,29 +154,13 @@
       ],
     };
 
-<<<<<<< HEAD
-    let mut circuit_secondary = TrivialCircuit::default();
-
-=======
->>>>>>> ad4d77ac
     println!("Proving {num_iters_per_step} iterations of MinRoot per step");
 
     // produce public parameters
     let start = Instant::now();
     println!("Producing public parameters...");
-<<<<<<< HEAD
-    let pp = PublicParams::<
-      E1,
-      E2,
-      MinRootCircuit<<E1 as Engine>::GE>,
-      TrivialCircuit<<E2 as Engine>::Scalar>,
-    >::setup(
-      &mut circuit_primary,
-      &mut circuit_secondary,
-=======
     let pp = PublicParams::<E1, E2, MinRootCircuit<<E1 as Engine>::GE>>::setup(
       &circuit,
->>>>>>> ad4d77ac
       &*S1::ck_floor(),
       &*S2::ck_floor(),
       vec![2],
@@ -228,36 +208,12 @@
     type C = MinRootCircuit<<E1 as Engine>::GE>;
     // produce a recursive SNARK
     println!("Generating a RecursiveSNARK...");
-<<<<<<< HEAD
-    let mut recursive_snark: RecursiveSNARK<E1, E2, C1, C2> =
-      RecursiveSNARK::<E1, E2, C1, C2>::new(
-        &pp,
-        &mut minroot_circuits[0],
-        &mut circuit_secondary,
-        &z0_primary,
-        &z0_secondary,
-        None,
-        vec![],
-      )
-      .unwrap();
-
-    for (i, mut circuit_primary) in minroot_circuits.into_iter().enumerate() {
-      let start = Instant::now();
-      let res = recursive_snark.prove_step(
-        &pp,
-        &mut circuit_primary,
-        &mut circuit_secondary,
-        None,
-        vec![],
-      );
-=======
     let mut recursive_snark: RecursiveSNARK<E1, E2, C> =
       RecursiveSNARK::<E1, E2, C>::new(&pp, &minroot_circuits[0], &z0).unwrap();
 
     for (i, circuit) in minroot_circuits.iter().enumerate() {
       let start = Instant::now();
       let res = recursive_snark.prove_step(&pp, circuit);
->>>>>>> ad4d77ac
       assert!(res.is_ok());
       println!(
         "RecursiveSNARK::prove_step {}: {:?}, took {:?} ",
