//! This example executes a batch of 64-bit AND operations.
//! It performs the AND operation by first decomposing the operands into bits and then performing the operation bit-by-bit.
//! We execute a configurable number of AND operations per step of Nova's recursion.
use core::marker::PhantomData;
use ff::{Field, PrimeField, PrimeFieldBits};
use flate2::{write::ZlibEncoder, Compression};
use nova_snark::{
  frontend::{
    num::AllocatedNum, AllocatedBit, ConstraintSystem, LinearCombination, SynthesisError,
  },
  nova::{CompressedSNARK, PublicParams, RecursiveSNARK},
  provider::{Bn256EngineKZG, GrumpkinEngine},
  traits::{circuit::StepCircuit, snark::RelaxedR1CSSNARKTrait, Engine, Group},
};
use rand::Rng;
use std::time::Instant;

type E1 = Bn256EngineKZG;
type E2 = GrumpkinEngine;
type EE1 = nova_snark::provider::hyperkzg::EvaluationEngine<E1>;
type EE2 = nova_snark::provider::ipa_pc::EvaluationEngine<E2>;
type S1 = nova_snark::spartan::snark::RelaxedR1CSSNARK<E1, EE1>; // non-preprocessing SNARK
type S2 = nova_snark::spartan::snark::RelaxedR1CSSNARK<E2, EE2>; // non-preprocessing SNARK

#[derive(Clone, Debug)]
struct AndInstance<G: Group> {
  a: u64,
  b: u64,
  _p: PhantomData<G>,
}

impl<G: Group> AndInstance<G> {
  // produces an AND instance
  fn new() -> Self {
    let mut rng = rand::thread_rng();
    let a: u64 = rng.gen();
    let b: u64 = rng.gen();
    Self {
      a,
      b,
      _p: PhantomData,
    }
  }
}

#[derive(Clone, Debug)]
struct AndCircuit<G: Group> {
  batch: Vec<AndInstance<G>>,
}

impl<G: Group> AndCircuit<G> {
  // produces a batch of AND instances
  fn new(num_ops_per_step: usize) -> Self {
    let mut batch = Vec::new();
    for _ in 0..num_ops_per_step {
      batch.push(AndInstance::new());
    }
    Self { batch }
  }
}

pub fn u64_into_bit_vec_le<Scalar: PrimeField, CS: ConstraintSystem<Scalar>>(
  mut cs: CS,
  value: Option<u64>,
) -> Result<Vec<AllocatedBit>, SynthesisError> {
  let values = match value {
    Some(ref value) => {
      let mut tmp = Vec::with_capacity(64);

      for i in 0..64 {
        tmp.push(Some((*value >> i) & 1 == 1));
      }

      tmp
    }
    None => vec![None; 64],
  };

  let bits = values
    .into_iter()
    .enumerate()
    .map(|(i, b)| AllocatedBit::alloc(cs.namespace(|| format!("bit {}", i)), b))
    .collect::<Result<Vec<_>, SynthesisError>>()?;

  Ok(bits)
}

/// Gets as input the little indian representation of a number and spits out the number
pub fn le_bits_to_num<Scalar, CS>(
  mut cs: CS,
  bits: &[AllocatedBit],
) -> Result<AllocatedNum<Scalar>, SynthesisError>
where
  Scalar: PrimeField + PrimeFieldBits,
  CS: ConstraintSystem<Scalar>,
{
  // We loop over the input bits and construct the constraint
  // and the field element that corresponds to the result
  let mut lc = LinearCombination::zero();
  let mut coeff = Scalar::ONE;
  let mut fe = Some(Scalar::ZERO);
  for bit in bits.iter() {
    lc = lc + (coeff, bit.get_variable());
    fe = bit.get_value().map(|val| {
      if val {
        fe.unwrap() + coeff
      } else {
        fe.unwrap()
      }
    });
    coeff = coeff.double();
  }
  let num = AllocatedNum::alloc(cs.namespace(|| "Field element"), || {
    fe.ok_or(SynthesisError::AssignmentMissing)
  })?;
  lc = lc - num.get_variable();
  cs.enforce(|| "compute number from bits", |lc| lc, |lc| lc, |_| lc);
  Ok(num)
}

impl<G: Group> StepCircuit<G::Scalar> for AndCircuit<G> {
  fn arity(&self) -> usize {
    1
  }

  fn synthesize<CS: ConstraintSystem<G::Scalar>>(
    &mut self,
    cs: &mut CS,
    z_in: &[AllocatedNum<G::Scalar>],
  ) -> Result<Vec<AllocatedNum<G::Scalar>>, SynthesisError> {
    for i in 0..self.batch.len() {
      // allocate a and b as field elements
      let a = AllocatedNum::alloc(cs.namespace(|| format!("a_{}", i)), || {
        Ok(G::Scalar::from(self.batch[i].a))
      })?;
      let b = AllocatedNum::alloc(cs.namespace(|| format!("b_{}", i)), || {
        Ok(G::Scalar::from(self.batch[i].b))
      })?;

      // obtain bit representations of a and b
      let a_bits = u64_into_bit_vec_le(
        cs.namespace(|| format!("a_bits_{}", i)),
        Some(self.batch[i].a),
      )?; // little endian
      let b_bits = u64_into_bit_vec_le(
        cs.namespace(|| format!("b_bits_{}", i)),
        Some(self.batch[i].b),
      )?; // little endian

      // enforce that bits of a and b are correct
      let a_from_bits = le_bits_to_num(cs.namespace(|| format!("a_{}", i)), &a_bits)?;
      let b_from_bits = le_bits_to_num(cs.namespace(|| format!("b_{}", i)), &b_bits)?;

      cs.enforce(
        || format!("a_{} == a_from_bits", i),
        |lc| lc + a.get_variable(),
        |lc| lc + CS::one(),
        |lc| lc + a_from_bits.get_variable(),
      );
      cs.enforce(
        || format!("b_{} == b_from_bits", i),
        |lc| lc + b.get_variable(),
        |lc| lc + CS::one(),
        |lc| lc + b_from_bits.get_variable(),
      );

      let mut c_bits = Vec::new();

      // perform bitwise AND
      for i in 0..64 {
        let c_bit = AllocatedBit::and(
          cs.namespace(|| format!("and_bit_{}", i)),
          &a_bits[i],
          &b_bits[i],
        )?;
        c_bits.push(c_bit);
      }

      // convert back to an allocated num
      let c_from_bits = le_bits_to_num(cs.namespace(|| format!("c_{}", i)), &c_bits)?;

      let c = AllocatedNum::alloc(cs.namespace(|| format!("c_{}", i)), || {
        Ok(G::Scalar::from(self.batch[i].a & self.batch[i].b))
      })?;

      // enforce that c is correct
      cs.enforce(
        || format!("c_{} == c_from_bits", i),
        |lc| lc + c.get_variable(),
        |lc| lc + CS::one(),
        |lc| lc + c_from_bits.get_variable(),
      );
    }

    Ok(z_in.to_vec())
  }
}

/// cargo run --release --example and
fn main() {
  println!("=========================================================");
  println!("Nova-based 64-bit bitwise AND example");
  println!("=========================================================");

  let num_steps = 32;
  for num_ops_per_step in [1024, 2048, 4096, 8192, 16384, 32768, 65536] {
    // number of instances of AND per Nova's recursive step
<<<<<<< HEAD
    let mut circuit_primary = AndCircuit::new(num_ops_per_step);
    let mut circuit_secondary = TrivialCircuit::default();
=======
    let circuit = AndCircuit::new(num_ops_per_step);
>>>>>>> ad4d77ac

    println!(
      "Proving {} AND ops ({num_ops_per_step} instances per step and {num_steps} steps)",
      num_ops_per_step * num_steps
    );

    // produce public parameters
    let start = Instant::now();
    println!("Producing public parameters...");
<<<<<<< HEAD
    let pp = PublicParams::<
      E1,
      E2,
      AndCircuit<<E1 as Engine>::GE>,
      TrivialCircuit<<E2 as Engine>::Scalar>,
    >::setup(
      &mut circuit_primary,
      &mut circuit_secondary,
=======
    let pp = PublicParams::<E1, E2, AndCircuit<<E1 as Engine>::GE>>::setup(
      &circuit,
>>>>>>> ad4d77ac
      &*S1::ck_floor(),
      &*S2::ck_floor(),
      vec![2],
    )
    .unwrap();
    println!("PublicParams::setup, took {:?} ", start.elapsed());

    println!(
      "Number of constraints per step (primary circuit): {}",
      pp.num_constraints().0
    );
    println!(
      "Number of constraints per step (secondary circuit): {}",
      pp.num_constraints().1
    );

    println!(
      "Number of variables per step (primary circuit): {:#?}",
      pp.num_variables().0
    );
    println!(
      "Number of variables per step (secondary circuit): {:#?}",
      pp.num_variables().1
    );

    // produce non-deterministic advice
    let mut circuits = (0..num_steps)
      .map(|_| AndCircuit::new(num_ops_per_step))
      .collect::<Vec<_>>();

    type C = AndCircuit<<E1 as Engine>::GE>;

    // produce a recursive SNARK
    println!("Generating a RecursiveSNARK...");
<<<<<<< HEAD
    let mut recursive_snark: RecursiveSNARK<E1, E2, C1, C2> =
      RecursiveSNARK::<E1, E2, C1, C2>::new(
        &pp,
        &mut circuits[0],
        &mut circuit_secondary,
        &[<E1 as Engine>::Scalar::zero()],
        &[<E2 as Engine>::Scalar::zero()],
        None,
        vec![],
      )
      .unwrap();

    let start = Instant::now();
    for mut circuit_primary in circuits.into_iter() {
      let res = recursive_snark.prove_step(
        &pp,
        &mut circuit_primary,
        &mut circuit_secondary,
        None,
        vec![],
      );
=======
    let mut recursive_snark: RecursiveSNARK<E1, E2, C> =
      RecursiveSNARK::<E1, E2, C>::new(&pp, &circuits[0], &[<E1 as Engine>::Scalar::zero()])
        .unwrap();

    let start = Instant::now();
    for circuit in circuits.iter() {
      let res = recursive_snark.prove_step(&pp, circuit);
>>>>>>> ad4d77ac
      assert!(res.is_ok());
    }
    println!(
      "RecursiveSNARK::prove {} AND ops: took {:?} ",
      num_ops_per_step * num_steps,
      start.elapsed()
    );

    // verify the recursive SNARK
    println!("Verifying a RecursiveSNARK...");
    let res = recursive_snark.verify(&pp, num_steps, &[<E1 as Engine>::Scalar::ZERO]);
    println!("RecursiveSNARK::verify: {:?}", res.is_ok(),);
    assert!(res.is_ok());

    // produce a compressed SNARK
    println!("Generating a CompressedSNARK using Spartan with HyperKZG...");
    let (pk, vk) = CompressedSNARK::<_, _, _, S1, S2>::setup(&pp).unwrap();

    let start = Instant::now();

    let res = CompressedSNARK::<_, _, _, S1, S2>::prove(&pp, &pk, &recursive_snark);
    println!(
      "CompressedSNARK::prove: {:?}, took {:?}",
      res.is_ok(),
      start.elapsed()
    );
    assert!(res.is_ok());
    let compressed_snark = res.unwrap();

    let mut encoder = ZlibEncoder::new(Vec::new(), Compression::default());
    bincode::serialize_into(&mut encoder, &compressed_snark).unwrap();
    let compressed_snark_encoded = encoder.finish().unwrap();
    println!(
      "CompressedSNARK::len {:?} bytes",
      compressed_snark_encoded.len()
    );

    // verify the compressed SNARK
    println!("Verifying a CompressedSNARK...");
    let start = Instant::now();
    let res = compressed_snark.verify(&vk, num_steps, &[<E1 as Engine>::Scalar::ZERO]);
    println!(
      "CompressedSNARK::verify: {:?}, took {:?}",
      res.is_ok(),
      start.elapsed()
    );
    assert!(res.is_ok());
    println!("=========================================================");
  }
}<|MERGE_RESOLUTION|>--- conflicted
+++ resolved
@@ -205,12 +205,7 @@
   let num_steps = 32;
   for num_ops_per_step in [1024, 2048, 4096, 8192, 16384, 32768, 65536] {
     // number of instances of AND per Nova's recursive step
-<<<<<<< HEAD
-    let mut circuit_primary = AndCircuit::new(num_ops_per_step);
-    let mut circuit_secondary = TrivialCircuit::default();
-=======
     let circuit = AndCircuit::new(num_ops_per_step);
->>>>>>> ad4d77ac
 
     println!(
       "Proving {} AND ops ({num_ops_per_step} instances per step and {num_steps} steps)",
@@ -220,19 +215,8 @@
     // produce public parameters
     let start = Instant::now();
     println!("Producing public parameters...");
-<<<<<<< HEAD
-    let pp = PublicParams::<
-      E1,
-      E2,
-      AndCircuit<<E1 as Engine>::GE>,
-      TrivialCircuit<<E2 as Engine>::Scalar>,
-    >::setup(
-      &mut circuit_primary,
-      &mut circuit_secondary,
-=======
     let pp = PublicParams::<E1, E2, AndCircuit<<E1 as Engine>::GE>>::setup(
       &circuit,
->>>>>>> ad4d77ac
       &*S1::ck_floor(),
       &*S2::ck_floor(),
       vec![2],
@@ -267,29 +251,6 @@
 
     // produce a recursive SNARK
     println!("Generating a RecursiveSNARK...");
-<<<<<<< HEAD
-    let mut recursive_snark: RecursiveSNARK<E1, E2, C1, C2> =
-      RecursiveSNARK::<E1, E2, C1, C2>::new(
-        &pp,
-        &mut circuits[0],
-        &mut circuit_secondary,
-        &[<E1 as Engine>::Scalar::zero()],
-        &[<E2 as Engine>::Scalar::zero()],
-        None,
-        vec![],
-      )
-      .unwrap();
-
-    let start = Instant::now();
-    for mut circuit_primary in circuits.into_iter() {
-      let res = recursive_snark.prove_step(
-        &pp,
-        &mut circuit_primary,
-        &mut circuit_secondary,
-        None,
-        vec![],
-      );
-=======
     let mut recursive_snark: RecursiveSNARK<E1, E2, C> =
       RecursiveSNARK::<E1, E2, C>::new(&pp, &circuits[0], &[<E1 as Engine>::Scalar::zero()])
         .unwrap();
@@ -297,7 +258,6 @@
     let start = Instant::now();
     for circuit in circuits.iter() {
       let res = recursive_snark.prove_step(&pp, circuit);
->>>>>>> ad4d77ac
       assert!(res.is_ok());
     }
     println!(
