--- conflicted
+++ resolved
@@ -25,11 +25,7 @@
     snark::{DigestHelperTrait, RelaxedR1CSSNARKTrait},
     Engine, TranscriptEngineTrait,
   },
-<<<<<<< HEAD
-  Commitment, CommitmentKey, CE,
-=======
   zip_with, CommitmentKey,
->>>>>>> ad4d77ac
 };
 use ff::Field;
 use itertools::Itertools as _;
