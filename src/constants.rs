pub(crate) const NUM_CHALLENGE_BITS: usize = 128;
pub(crate) const NUM_HASH_BITS: usize = 250;
pub(crate) const BN_LIMB_WIDTH: usize = 64;
<<<<<<< HEAD
pub(crate) const BN_N_LIMBS: usize = 4;
pub(crate) const NUM_FE_WITHOUT_IO_WIT_FOR_CRHF: usize = 15;
pub(crate) const NUM_FE_WITHOUT_WIT_FOR_RO: usize = 6;
pub(crate) const NUM_FE_WITHOUT_WIT_FOR_RO_RELAXED: usize = 28;
=======
pub(crate) const BN_N_LIMBS: usize = 4;
>>>>>>> ad4d77ac
<|MERGE_RESOLUTION|>--- conflicted
+++ resolved
@@ -1,11 +1,4 @@
 pub(crate) const NUM_CHALLENGE_BITS: usize = 128;
 pub(crate) const NUM_HASH_BITS: usize = 250;
 pub(crate) const BN_LIMB_WIDTH: usize = 64;
-<<<<<<< HEAD
-pub(crate) const BN_N_LIMBS: usize = 4;
-pub(crate) const NUM_FE_WITHOUT_IO_WIT_FOR_CRHF: usize = 15;
-pub(crate) const NUM_FE_WITHOUT_WIT_FOR_RO: usize = 6;
-pub(crate) const NUM_FE_WITHOUT_WIT_FOR_RO_RELAXED: usize = 28;
-=======
-pub(crate) const BN_N_LIMBS: usize = 4;
->>>>>>> ad4d77ac
+pub(crate) const BN_N_LIMBS: usize = 4;