--- conflicted
+++ resolved
@@ -185,14 +185,8 @@
     let constants2 = PoseidonConstantsCircuit::<E::Scalar>::default();
 
     let num_absorbs = 32;
-<<<<<<< HEAD
-    let mut ro: PoseidonRO<E::Scalar, E::Base> = PoseidonRO::new(constants.clone(), num_absorbs);
-    let mut ro_gadget: PoseidonROCircuit<E::Scalar> =
-      PoseidonROCircuit::new(constants2, num_absorbs);
-=======
     let mut ro: PoseidonRO<E::Scalar> = PoseidonRO::new(constants.clone());
     let mut ro_gadget: PoseidonROCircuit<E::Scalar> = PoseidonROCircuit::new(constants);
->>>>>>> ad4d77ac
     let mut cs = SatisfyingAssignment::<E>::new();
     for i in 0..num_absorbs {
       let num = E::Scalar::random(&mut csprng);
