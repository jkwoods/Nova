--- conflicted
+++ resolved
@@ -7,13 +7,8 @@
     traits::{DlogGroup, DlogGroupExt},
   },
   traits::{
-<<<<<<< HEAD
-    commitment::{AffineTrait, CommitmentEngineTrait, CommitmentTrait, GetGeneratorsTrait, Len},
-    AbsorbInROTrait, Engine, ROTrait, TranscriptReprTrait,
-=======
     commitment::{CommitmentEngineTrait, CommitmentTrait, Len},
     AbsorbInRO2Trait, AbsorbInROTrait, Engine, ROTrait, TranscriptReprTrait,
->>>>>>> ad4d77ac
   },
 };
 use core::{
@@ -36,11 +31,7 @@
   E::GE: DlogGroup,
 {
   ck: Vec<<E::GE as DlogGroup>::AffineGroupElement>,
-<<<<<<< HEAD
-  h: Option<<E::GE as DlogGroup>::AffineGroupElement>,
-=======
   h: <E::GE as DlogGroup>::AffineGroupElement,
->>>>>>> ad4d77ac
 }
 
 impl<E: Engine> Len for CommitmentKey<E>
@@ -52,29 +43,6 @@
   }
 }
 
-<<<<<<< HEAD
-impl<E: Engine> GetGeneratorsTrait<E> for CommitmentKey<E>
-where
-  E::GE: DlogGroup,
-{
-  fn from_gens(
-    ck: Vec<<E::GE as DlogGroup>::AffineGroupElement>,
-    h: Option<<E::GE as DlogGroup>::AffineGroupElement>,
-  ) -> Self {
-    Self { ck, h }
-  }
-
-  fn get_ck(&self) -> &Vec<<E::GE as DlogGroup>::AffineGroupElement> {
-    &self.ck
-  }
-
-  fn get_h(&self) -> &<E::GE as DlogGroup>::AffineGroupElement {
-    self.h.as_ref().unwrap()
-  }
-}
-
-=======
->>>>>>> ad4d77ac
 /// A type that holds blinding generator
 #[derive(Clone, Debug, PartialEq, Eq, Serialize, Deserialize)]
 pub struct DerandKey<E: Engine>
@@ -152,8 +120,6 @@
   }
 }
 
-<<<<<<< HEAD
-=======
 impl<E: Engine> AbsorbInRO2Trait<E> for Commitment<E>
 where
   E::GE: DlogGroup,
@@ -176,7 +142,6 @@
   }
 }
 
->>>>>>> ad4d77ac
 impl<E: Engine> MulAssign<E::Scalar> for Commitment<E>
 where
   E::GE: DlogGroup,
@@ -188,11 +153,7 @@
   }
 }
 
-<<<<<<< HEAD
-impl<'a, 'b, E: Engine> Mul<&'b E::Scalar> for &'a Commitment<E>
-=======
 impl<'b, E: Engine> Mul<&'b E::Scalar> for &'_ Commitment<E>
->>>>>>> ad4d77ac
 where
   E::GE: DlogGroup,
 {
@@ -236,11 +197,7 @@
   _p: PhantomData<E>,
 }
 
-<<<<<<< HEAD
-impl<E: Engine> CommitmentEngineTrait<E> for CommitmentEngine<E>
-=======
 impl<E: Engine> CommitmentKey<E>
->>>>>>> ad4d77ac
 where
   E::GE: DlogGroup,
 {
@@ -266,94 +223,6 @@
 
     let (h, ck) = gens.split_first().unwrap();
 
-<<<<<<< HEAD
-    Self::CommitmentKey {
-      ck: ck.to_vec(),
-      h: Some(h.clone()),
-    }
-  }
-
-  /*fn setup_with_start(
-    label: &'static [u8],
-    n: usize,
-    gen_start: &[&Self::CommitmentKey],
-  ) -> Self::CommitmentKey {
-    assert!(gen_start.len() >= 1);
-
-    let mut gens = Vec::new();
-    for ck in gen_start {
-      gens.extend(ck.get_ck().clone());
-    }
-    gens.extend(E::GE::from_label(label, n.next_power_of_two() - gens.len()));
-    let h = gen_start[0].get_h();
-
-    Self::CommitmentKey {
-      ck: gens,
-      h: Some(h.clone()),
-    }
-  }*/
-
-  fn derand_key(ck: &Self::CommitmentKey) -> Self::DerandKey {
-    assert!(ck.h.is_some());
-    Self::DerandKey {
-      h: ck.h.as_ref().unwrap().clone(),
-    }
-  }
-
-  /*fn split_key_at(
-    ck: &Self::CommitmentKey,
-    n: usize,
-  ) -> (Self::CommitmentKey, Self::CommitmentKey) {
-    let mut key1 = CommitmentKey {
-      ck: ck.ck[0..n].to_vec(),
-      h: ck.h.clone(),
-    };
-    let key2 = CommitmentKey {
-      ck: ck.ck[n..].to_vec(),
-      h: ck.h.clone(),
-    };
-
-    // pad to power of two
-    key1
-      .ck
-      .extend(E::GE::from_label(b"padding", n.next_power_of_two() - n));
-
-    (key1, key2)
-  }*/
-
-  fn commit(ck: &Self::CommitmentKey, v: &[E::Scalar], r: &E::Scalar) -> Self::Commitment {
-    assert!(
-      ck.ck.len() >= v.len(),
-      "{}",
-      format!("ck {:#?}, c {:#?}", ck.ck.len(), v.len())
-    );
-
-    if ck.h.is_some() {
-      let mut scalars: Vec<E::Scalar> = v.to_vec();
-      scalars.push(*r);
-      let mut bases = ck.ck[..v.len()].to_vec();
-      bases.push(ck.h.as_ref().unwrap().clone());
-
-      Commitment {
-        comm: E::GE::vartime_multiscalar_mul(&scalars, &bases),
-      }
-    } else {
-      assert_eq!(*r, E::Scalar::ZERO);
-
-      Commitment {
-        comm: E::GE::vartime_multiscalar_mul(v, &ck.ck[..v.len()]),
-      }
-    }
-  }
-
-  fn derandomize(
-    dk: &Self::DerandKey,
-    commit: &Self::Commitment,
-    r: &E::Scalar,
-  ) -> Self::Commitment {
-    Commitment {
-      comm: commit.comm - <E::GE as DlogGroup>::group(&dk.h) * r,
-=======
     Self::CommitmentKey {
       ck: ck.to_vec(),
       h: *h,
@@ -370,7 +239,6 @@
     Commitment {
       comm: E::GE::vartime_multiscalar_mul(v, &ck.ck[..v.len()])
         + <E::GE as DlogGroup>::group(&ck.h) * r,
->>>>>>> ad4d77ac
     }
   }
 
@@ -457,19 +325,11 @@
     (
       CommitmentKey {
         ck: self.ck[0..n].to_vec(),
-<<<<<<< HEAD
-        h: self.h.clone(),
-      },
-      CommitmentKey {
-        ck: self.ck[n..].to_vec(),
-        h: self.h.clone(),
-=======
         h: self.h,
       },
       CommitmentKey {
         ck: self.ck[n..].to_vec(),
         h: self.h,
->>>>>>> ad4d77ac
       },
     )
   }
@@ -480,14 +340,7 @@
       c.extend(other.ck.clone());
       c
     };
-<<<<<<< HEAD
-    CommitmentKey {
-      ck,
-      h: self.h.clone(),
-    }
-=======
     CommitmentKey { ck, h: self.h }
->>>>>>> ad4d77ac
   }
 
   // combines the left and right halves of `self` using `w1` and `w2` as the weights
@@ -503,14 +356,7 @@
       })
       .collect();
 
-<<<<<<< HEAD
-    CommitmentKey {
-      ck,
-      h: self.h.clone(),
-    }
-=======
     CommitmentKey { ck, h: self.h }
->>>>>>> ad4d77ac
   }
 
   /// Scales each element in `self` by `r`
@@ -524,11 +370,7 @@
 
     CommitmentKey {
       ck: ck_scaled,
-<<<<<<< HEAD
-      h: self.h.clone(),
-=======
       h: self.h,
->>>>>>> ad4d77ac
     }
   }
 
@@ -542,12 +384,6 @@
     // cmt is derandomized by the point that this is called
     Ok(CommitmentKey {
       ck,
-<<<<<<< HEAD
-      h: None, // this is okay, since this method is used in IPA only,
-               // and we only use non-blinding commits afterwards
-               // bc we don't use ZK IPA
-    })
-=======
       h: E::GE::zero().affine(), // this is okay, since this method is used in IPA only,
                                  // and we only use non-blinding commits afterwards
                                  // bc we don't use ZK IPA
@@ -583,6 +419,5 @@
     assert_eq!(keys_read.ck.len(), keys.ck.len());
     assert_eq!(keys_read.h, keys.h);
     assert_eq!(keys_read.ck, keys.ck);
->>>>>>> ad4d77ac
   }
 }