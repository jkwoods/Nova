//! This module defines a collection of traits that define the behavior of a commitment engine
//! We require the commitment engine to provide a commitment to vectors with a single group element
use crate::{
<<<<<<< HEAD
  provider::traits::DlogGroup,
  traits::{AbsorbInROTrait, Engine, TranscriptReprTrait},
=======
  provider::ptau::PtauFileError,
  traits::{AbsorbInRO2Trait, AbsorbInROTrait, Engine, TranscriptReprTrait},
>>>>>>> ad4d77ac
};
use core::{
  fmt::Debug,
  ops::{Add, Mul, MulAssign},
};
use num_integer::Integer;
use num_traits::ToPrimitive;
use rayon::iter::{IndexedParallelIterator, IntoParallelRefIterator, ParallelIterator};
use serde::{Deserialize, Serialize};

/// A helper trait for types implementing scalar multiplication.
pub trait ScalarMul<Rhs, Output = Self>: Mul<Rhs, Output = Output> + MulAssign<Rhs> {}

impl<T, Rhs, Output> ScalarMul<Rhs, Output> for T where T: Mul<Rhs, Output = Output> + MulAssign<Rhs>
{}

/// This trait defines the behavior of the commitment
pub trait CommitmentTrait<E: Engine>:
  Clone
  + Copy
  + Debug
  + Default
  + PartialEq
  + Eq
  + Send
  + Sync
  + TranscriptReprTrait<E::GE>
  + Serialize
  + for<'de> Deserialize<'de>
  + AbsorbInROTrait<E>
  + AbsorbInRO2Trait<E>
  + Add<Self, Output = Self>
  + ScalarMul<E::Scalar>
{
  /// Returns the coordinate representation of the commitment
  fn to_coordinates(&self) -> (E::Base, E::Base, bool);
}

/// A trait to convert commitments
pub trait AffineTrait<E: Engine> {
  /// Returns the affine representation of the commitment
  fn affine(&self) -> <E::GE as DlogGroup>::AffineGroupElement
  where
    E::GE: DlogGroup;
}

/// A trait that helps determine the length of a structure.
/// Note this does not impose any memory representation constraints on the structure.
pub trait Len {
  /// Returns the length of the structure.
  fn length(&self) -> usize;
}

/// A trait to get generators from a CommitmentKey
pub trait GetGeneratorsTrait<E: Engine> {
  /// makes new CommitmentKey
  fn from_gens(
    ck: Vec<<E::GE as DlogGroup>::AffineGroupElement>,
    h: Option<<E::GE as DlogGroup>::AffineGroupElement>,
  ) -> Self
  where
    E::GE: DlogGroup;

  /// Returns generators
  fn get_ck(&self) -> &Vec<<E::GE as DlogGroup>::AffineGroupElement>
  where
    E::GE: DlogGroup;

  /// Returns blinding generator
  fn get_h(&self) -> &<E::GE as DlogGroup>::AffineGroupElement
  where
    E::GE: DlogGroup;
}

/// A trait that ties different pieces of the commitment generation together
pub trait CommitmentEngineTrait<E: Engine>: Clone + Send + Sync {
  /// Holds the type of the commitment key
  /// The key should quantify its length in terms of group generators.
  type CommitmentKey: Len + Clone + Debug + Send + Sync + Serialize + for<'de> Deserialize<'de>;

  /// Holds the type of the derandomization key
  type DerandKey: Clone + Debug + Send + Sync + Serialize + for<'de> Deserialize<'de>;

  /// Holds the type of the commitment
  type Commitment: CommitmentTrait<E>;

  /// Load keys
  fn load_setup(
    reader: &mut (impl std::io::Read + std::io::Seek),
    label: &'static [u8],
    n: usize,
  ) -> Result<Self::CommitmentKey, PtauFileError>;

  /// Samples a new commitment key of a specified size
  fn setup(label: &'static [u8], n: usize) -> Self::CommitmentKey;

  /// Extracts the blinding generator
  fn derand_key(ck: &Self::CommitmentKey) -> Self::DerandKey;

  /// Commits to the provided vector using the provided generators and random blind
  fn commit(ck: &Self::CommitmentKey, v: &[E::Scalar], r: &E::Scalar) -> Self::Commitment;

<<<<<<< HEAD
=======
  /// Batch commits to the provided vectors using the provided generators and random blind
  fn batch_commit(
    ck: &Self::CommitmentKey,
    v: &[Vec<E::Scalar>],
    r: &[E::Scalar],
  ) -> Vec<Self::Commitment> {
    assert!(v.len() == r.len());
    v.par_iter()
      .zip(r.par_iter())
      .map(|(v_i, r_i)| Self::commit(ck, v_i, r_i))
      .collect()
  }

  /// Commits to the provided vector of "small" scalars (at most 64 bits) using the provided generators and random blind
  fn commit_small<T: Integer + Into<u64> + Copy + Sync + ToPrimitive>(
    ck: &Self::CommitmentKey,
    v: &[T],
    r: &E::Scalar,
  ) -> Self::Commitment;

  /// Batch commits to the provided vectors of "small" scalars (at most 64 bits) using the provided generators and random blind
  fn batch_commit_small<T: Integer + Into<u64> + Copy + Sync + ToPrimitive>(
    ck: &Self::CommitmentKey,
    v: &[Vec<T>],
    r: &[E::Scalar],
  ) -> Vec<Self::Commitment> {
    assert!(v.len() == r.len());
    v.par_iter()
      .zip(r.par_iter())
      .map(|(v_i, r_i)| Self::commit_small(ck, v_i, r_i))
      .collect()
  }

>>>>>>> ad4d77ac
  /// Remove given blind from commitment
  fn derandomize(
    dk: &Self::DerandKey,
    commit: &Self::Commitment,
    r: &E::Scalar,
  ) -> Self::Commitment;
}<|MERGE_RESOLUTION|>--- conflicted
+++ resolved
@@ -1,13 +1,8 @@
 //! This module defines a collection of traits that define the behavior of a commitment engine
 //! We require the commitment engine to provide a commitment to vectors with a single group element
 use crate::{
-<<<<<<< HEAD
-  provider::traits::DlogGroup,
-  traits::{AbsorbInROTrait, Engine, TranscriptReprTrait},
-=======
   provider::ptau::PtauFileError,
   traits::{AbsorbInRO2Trait, AbsorbInROTrait, Engine, TranscriptReprTrait},
->>>>>>> ad4d77ac
 };
 use core::{
   fmt::Debug,
@@ -110,8 +105,6 @@
   /// Commits to the provided vector using the provided generators and random blind
   fn commit(ck: &Self::CommitmentKey, v: &[E::Scalar], r: &E::Scalar) -> Self::Commitment;
 
-<<<<<<< HEAD
-=======
   /// Batch commits to the provided vectors using the provided generators and random blind
   fn batch_commit(
     ck: &Self::CommitmentKey,
@@ -145,7 +138,6 @@
       .collect()
   }
 
->>>>>>> ad4d77ac
   /// Remove given blind from commitment
   fn derandomize(
     dk: &Self::DerandKey,
